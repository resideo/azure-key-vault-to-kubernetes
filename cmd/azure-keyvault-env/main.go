// Copyright © 2019 Sparebanken Vest
//
// Licensed under the Apache License, Version 2.0 (the "License");
// you may not use this file except in compliance with the License.
// You may obtain a copy of the License at
//
//     http://www.apache.org/licenses/LICENSE-2.0
//
// Unless required by applicable law or agreed to in writing, software
// distributed under the License is distributed on an "AS IS" BASIS,
// WITHOUT WARRANTIES OR CONDITIONS OF ANY KIND, either express or implied.
// See the License for the specific language governing permissions and
// limitations under the License.
//
// Note: Code is based on bank-vaults from Banzai Cloud
//       (https://github.com/banzaicloud/bank-vaults)

package main

import (
	"fmt"
	"os"
	"os/exec"
	"path/filepath"
	"strings"
	"syscall"

	"github.com/SparebankenVest/azure-key-vault-to-kubernetes/pkg/akv2k8s/transformers"
	vault "github.com/SparebankenVest/azure-key-vault-to-kubernetes/pkg/azurekeyvault/client"
	akv "github.com/SparebankenVest/azure-key-vault-to-kubernetes/pkg/k8s/apis/azurekeyvault/v1alpha1"
	clientset "github.com/SparebankenVest/azure-key-vault-to-kubernetes/pkg/k8s/client/clientset/versioned"
	log "github.com/sirupsen/logrus"
	v1 "k8s.io/apimachinery/pkg/apis/meta/v1"
	"k8s.io/client-go/rest"
)

const (
	logPrefix    = "env-injector:"
	envLookupKey = "@azurekeyvault"
)

func setLogLevel() {
	var logLevel string
	var ok bool

	if logLevel, ok = os.LookupEnv("ENV_INJECTOR_LOG_LEVEL"); !ok {
		logLevel = log.InfoLevel.String()
	}

	logrusLevel, err := log.ParseLevel(logLevel)
	if err != nil {
		log.Fatalf("%s Error setting log level: %s", logPrefix, err.Error())
	}
	log.SetLevel(logrusLevel)
}

func main() {
	log.SetFormatter(&log.TextFormatter{
		DisableColors:    true,
		DisableTimestamp: true,
	})

	setLogLevel()

	log.Debugf("%s azure key vault env injector initializing", logPrefix)
	namespace := os.Getenv("ENV_INJECTOR_POD_NAMESPACE")
	if namespace == "" {
		log.Fatalf("%s current namespace not provided in environment variable env_injector_pod_namespace", logPrefix)
	}

	log.Debugf("%s namespace: %s", logPrefix, namespace)

	customAuth := strings.ToLower(os.Getenv("ENV_INJECTOR_CUSTOM_AUTH"))
	log.Debugf("%s use custom auth: %s", logPrefix, customAuth)

	var creds *vault.AzureKeyVaultCredentials
	var err error

	if customAuth == "true" {
		log.Debugf("%s getting credentials for azure key vault using azure credentials supplied to pod", logPrefix)

		creds, err = vault.NewAzureKeyVaultCredentialsFromEnvironment()
		if err != nil {
			log.Fatalf("%s failed to get credentials for azure key vault, error %+v", logPrefix, err)
		}
	} else {
		log.Debugf("%s getting credentials for azure key vault using azure credentials from cloud config", logPrefix)
		creds, err = vault.NewAzureKeyVaultCredentialsFromCloudConfig("/azure-keyvault/azure.json")
		if err != nil {
			log.Fatalf("%s failed to get credentials for azure key vault, error %+v", logPrefix, err)
		}
	}

	vaultService := vault.NewService(creds)

<<<<<<< HEAD
	// Deletion used to be here
=======
	// Delete /azure-keyvault/
	dirToRemove := "/azure-keyvault/"
	log.Debugf("%s deleting directory '%s'", logPrefix, dirToRemove)
	err = clearDir(dirToRemove)
	if err != nil {
		log.Errorf("%s error removing directory '%s' : %s", logPrefix, dirToRemove, err.Error())
	}
>>>>>>> ae82a024

	log.Debugf("%s reading azurekeyvaultsecret's referenced in env variables", logPrefix)
	cfg, err := rest.InClusterConfig()
	if err != nil {
		log.Fatalf("%s error building kubeconfig: %s", logPrefix, err.Error())
	}

	azureKeyVaultSecretClient, err := clientset.NewForConfig(cfg)
	if err != nil {
		log.Fatalf("%s error building azurekeyvaultsecret clientset: %s", logPrefix, err.Error())
	}

	environ := os.Environ()

	for i, env := range environ {
		split := strings.SplitN(env, "=", 2)
		name := split[0]
		value := split[1]

		// e.g. my-akv-secret-name@azurekeyvault?some-sub-key
		if strings.Contains(value, envLookupKey) {
			// e.g. my-akv-secret-name?some-sub-key
			log.Debugf("%s found env var '%s' to get azure key vault secret for", logPrefix, value)
			secretName := strings.Join(strings.Split(value, envLookupKey), "")

			if secretName == "" {
				log.Fatalf("%s error extracting secret name from env variable '%s' - not properly formatted", logPrefix, value)
			}

			var secretQuery string
			if query := strings.Split(secretName, "?"); len(query) > 1 {
				if len(query) > 2 {
					log.Fatalf("%s error extracting secret query from '%s' - has multiple query elements defined with '?' - only one supported", logPrefix, secretName)
				}
				secretName = query[0]
				secretQuery = query[1]
				log.Debugf("%s found query in env var '%s', '%s'", logPrefix, value, secretQuery)
			}

			log.Debugf("%s getting azurekeyvaultsecret resource '%s' from kubernetes", logPrefix, secretName)
			keyVaultSecretSpec, err := azureKeyVaultSecretClient.AzurekeyvaultV1alpha1().AzureKeyVaultSecrets(namespace).Get(secretName, v1.GetOptions{})
			if err != nil {
				log.Fatalf("%s error getting azurekeyvaultsecret resource '%s', error: %s", logPrefix, secretName, err.Error())
			}

			log.Debugf("%s getting secret value for '%s' from azure key vault", logPrefix, keyVaultSecretSpec.Spec.Vault.Object.Name)
			secret, err := getSecretFromKeyVault(keyVaultSecretSpec, secretQuery, vaultService)
			if err != nil {
				log.Fatalf("%s failed to read secret '%s', error %+v", logPrefix, keyVaultSecretSpec.Spec.Vault.Object.Name, err)
			}

			if secret == "" {
				log.Fatalf("%s secret not found in azure key vault: %s", logPrefix, keyVaultSecretSpec.Spec.Vault.Object.Name)
			} else {
				environ[i] = fmt.Sprintf("%s=%s", name, secret)
			}
		}
	}

	if len(os.Args) == 1 {
		log.Fatalf("%s no command is given, currently vault-env can't determine the entrypoint (command), please specify it explicitly", logPrefix)
	} else {
		binary, err := exec.LookPath(os.Args[1])
		if err != nil {
			log.Fatalf("%s binary not found: %s", logPrefix, os.Args[1])
		}

		// Remove potentially sensitive files
		deleteSensitiveFiles()

		log.Infof("starting process %s %v", binary, os.Args[1:])
		err = syscall.Exec(binary, os.Args[1:], environ)
		if err != nil {
			log.Fatalf("%s failed to exec process '%s': %s", logPrefix, binary, err.Error())
		}

	}

	log.Debugf("%s azure key vault env injector successfully injected env variables with secrets", logPrefix)
	log.Debugf("%s azure key vault env injector", logPrefix)
}

func deleteSensitiveFiles() {
	dirToRemove := "/azure-keyvault/"
	log.Debugf("%s deleting directory '%s'", logPrefix, dirToRemove)
	err := clearDir(dirToRemove)
	if err != nil {
		log.Fatalf("%s error removing directory '%s' : %s", logPrefix, dirToRemove, err.Error())
	}
}

func clearDir(dir string) error {
	files, err := filepath.Glob(filepath.Join(dir, "*"))
	if err != nil {
		return err
	}
	for _, file := range files {
		log.Debugf("%s deleting file %s", logPrefix, file)
		err = os.Remove(file)
		if err != nil {
			log.Errorf("%s failed to delete file %s", logPrefix, file)
		}
	}
	return nil
}

func getSecretFromKeyVault(azureKeyVaultSecret *akv.AzureKeyVaultSecret, query string, vaultService vault.Service) (string, error) {
	var secretHandler EnvSecretHandler

	switch azureKeyVaultSecret.Spec.Vault.Object.Type {
	case akv.AzureKeyVaultObjectTypeSecret:
		transformator, err := transformers.CreateTransformator(&azureKeyVaultSecret.Spec.Output)
		if err != nil {
			return "", err
		}
		secretHandler = NewAzureKeyVaultSecretHandler(azureKeyVaultSecret, query, *transformator, vaultService)
	case akv.AzureKeyVaultObjectTypeCertificate:
		secretHandler = NewAzureKeyVaultCertificateHandler(azureKeyVaultSecret, query, vaultService)
	case akv.AzureKeyVaultObjectTypeKey:
		secretHandler = NewAzureKeyVaultKeyHandler(azureKeyVaultSecret, query, vaultService)
	case akv.AzureKeyVaultObjectTypeMultiKeyValueSecret:
		secretHandler = NewAzureKeyVaultMultiKeySecretHandler(azureKeyVaultSecret, query, vaultService)
	default:
		return "", fmt.Errorf("azure key vault object type '%s' not currently supported", azureKeyVaultSecret.Spec.Vault.Object.Type)
	}
	return secretHandler.Handle()
}<|MERGE_RESOLUTION|>--- conflicted
+++ resolved
@@ -92,18 +92,6 @@
 	}
 
 	vaultService := vault.NewService(creds)
-
-<<<<<<< HEAD
-	// Deletion used to be here
-=======
-	// Delete /azure-keyvault/
-	dirToRemove := "/azure-keyvault/"
-	log.Debugf("%s deleting directory '%s'", logPrefix, dirToRemove)
-	err = clearDir(dirToRemove)
-	if err != nil {
-		log.Errorf("%s error removing directory '%s' : %s", logPrefix, dirToRemove, err.Error())
-	}
->>>>>>> ae82a024
 
 	log.Debugf("%s reading azurekeyvaultsecret's referenced in env variables", logPrefix)
 	cfg, err := rest.InClusterConfig()
