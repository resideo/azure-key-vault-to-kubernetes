--- conflicted
+++ resolved
@@ -89,11 +89,7 @@
 
 	if !config.customAuth {
 		cmd = cmd + fmt.Sprintf(" && cp %s %s && ", config.cloudConfigHostPath, config.cloudConfigContainerPath)
-<<<<<<< HEAD
 		cmd = cmd + fmt.Sprintf("chmod -R a+rw-t %s && ", "/azure-keyvault")
-=======
-		cmd = cmd + fmt.Sprintf("chmod -R a+rw %s && ", "/azure-keyvault")
->>>>>>> 5471a623
 		cmd = cmd + fmt.Sprintf("chmod a+rwx %s ", "/azure-keyvault/azure-keyvault-env")
 	}
 
